--- conflicted
+++ resolved
@@ -25,15 +25,6 @@
 static inline void shmobile_smp_apmu_suspend_init(void) { }
 #endif
 
-<<<<<<< HEAD
-#ifdef CONFIG_CPU_FREQ
-int shmobile_cpufreq_init(void);
-#else
-static inline int shmobile_cpufreq_init(void) { return 0; }
-#endif
-
-=======
->>>>>>> b4f4b4b3
 static inline void __init shmobile_init_late(void)
 {
 	shmobile_suspend_init();
