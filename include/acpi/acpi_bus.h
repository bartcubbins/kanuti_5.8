/*
 *  acpi_bus.h - ACPI Bus Driver ($Revision: 22 $)
 *
 *  Copyright (C) 2001, 2002 Andy Grover <andrew.grover@intel.com>
 *  Copyright (C) 2001, 2002 Paul Diefenbaugh <paul.s.diefenbaugh@intel.com>
 *
 * ~~~~~~~~~~~~~~~~~~~~~~~~~~~~~~~~~~~~~~~~~~~~~~~~~~~~~~~~~~~~~~~~~~~~~~~~~~
 *
 *  This program is free software; you can redistribute it and/or modify
 *  it under the terms of the GNU General Public License as published by
 *  the Free Software Foundation; either version 2 of the License, or (at
 *  your option) any later version.
 *
 *  This program is distributed in the hope that it will be useful, but
 *  WITHOUT ANY WARRANTY; without even the implied warranty of
 *  MERCHANTABILITY or FITNESS FOR A PARTICULAR PURPOSE.  See the GNU
 *  General Public License for more details.
 *
 *  You should have received a copy of the GNU General Public License along
 *  with this program; if not, write to the Free Software Foundation, Inc.,
 *  59 Temple Place, Suite 330, Boston, MA 02111-1307 USA.
 *
 * ~~~~~~~~~~~~~~~~~~~~~~~~~~~~~~~~~~~~~~~~~~~~~~~~~~~~~~~~~~~~~~~~~~~~~~~~~~
 */

#ifndef __ACPI_BUS_H__
#define __ACPI_BUS_H__

#include <linux/device.h>

#include <acpi/acpi.h>

#define PREFIX			"ACPI: "

/* TBD: Make dynamic */
#define ACPI_MAX_HANDLES	10
struct acpi_handle_list {
	u32 count;
	acpi_handle handles[ACPI_MAX_HANDLES];
};

/* acpi_utils.h */
acpi_status
acpi_extract_package(union acpi_object *package,
		     struct acpi_buffer *format, struct acpi_buffer *buffer);
acpi_status
acpi_evaluate_integer(acpi_handle handle,
		      acpi_string pathname,
		      struct acpi_object_list *arguments, unsigned long *data);
acpi_status
acpi_evaluate_reference(acpi_handle handle,
			acpi_string pathname,
			struct acpi_object_list *arguments,
			struct acpi_handle_list *list);

#ifdef CONFIG_ACPI

#include <linux/proc_fs.h>

#define ACPI_BUS_FILE_ROOT	"acpi"
extern struct proc_dir_entry *acpi_root_dir;

enum acpi_bus_removal_type {
	ACPI_BUS_REMOVAL_NORMAL = 0,
	ACPI_BUS_REMOVAL_EJECT,
	ACPI_BUS_REMOVAL_SUPRISE,
	ACPI_BUS_REMOVAL_TYPE_COUNT
};

enum acpi_bus_device_type {
	ACPI_BUS_TYPE_DEVICE = 0,
	ACPI_BUS_TYPE_POWER,
	ACPI_BUS_TYPE_PROCESSOR,
	ACPI_BUS_TYPE_THERMAL,
	ACPI_BUS_TYPE_SYSTEM,
	ACPI_BUS_TYPE_POWER_BUTTON,
	ACPI_BUS_TYPE_SLEEP_BUTTON,
	ACPI_BUS_DEVICE_TYPE_COUNT
};

struct acpi_driver;
struct acpi_device;

/*
 * ACPI Driver
 * -----------
 */

typedef int (*acpi_op_add) (struct acpi_device * device);
typedef int (*acpi_op_remove) (struct acpi_device * device, int type);
typedef int (*acpi_op_lock) (struct acpi_device * device, int type);
typedef int (*acpi_op_start) (struct acpi_device * device);
typedef int (*acpi_op_stop) (struct acpi_device * device, int type);
typedef int (*acpi_op_suspend) (struct acpi_device * device,
				pm_message_t state);
typedef int (*acpi_op_resume) (struct acpi_device * device);
typedef int (*acpi_op_scan) (struct acpi_device * device);
typedef int (*acpi_op_bind) (struct acpi_device * device);
typedef int (*acpi_op_unbind) (struct acpi_device * device);
typedef int (*acpi_op_shutdown) (struct acpi_device * device);

struct acpi_bus_ops {
	u32 acpi_op_add:1;
	u32 acpi_op_remove:1;
	u32 acpi_op_lock:1;
	u32 acpi_op_start:1;
	u32 acpi_op_stop:1;
	u32 acpi_op_suspend:1;
	u32 acpi_op_resume:1;
	u32 acpi_op_scan:1;
	u32 acpi_op_bind:1;
	u32 acpi_op_unbind:1;
	u32 acpi_op_shutdown:1;
	u32 reserved:21;
};

struct acpi_device_ops {
	acpi_op_add add;
	acpi_op_remove remove;
	acpi_op_lock lock;
	acpi_op_start start;
	acpi_op_stop stop;
	acpi_op_suspend suspend;
	acpi_op_resume resume;
	acpi_op_scan scan;
	acpi_op_bind bind;
	acpi_op_unbind unbind;
	acpi_op_shutdown shutdown;
};

struct acpi_driver {
	char name[80];
	char class[80];
	const struct acpi_device_id *ids; /* Supported Hardware IDs */
	struct acpi_device_ops ops;
	struct device_driver drv;
	struct module *owner;
};

/*
 * ACPI Device
 * -----------
 */

/* Status (_STA) */

struct acpi_device_status {
	u32 present:1;
	u32 enabled:1;
	u32 show_in_ui:1;
	u32 functional:1;
	u32 battery_present:1;
	u32 reserved:27;
};

/* Flags */

struct acpi_device_flags {
	u32 dynamic_status:1;
	u32 hardware_id:1;
	u32 compatible_ids:1;
	u32 bus_address:1;
	u32 unique_id:1;
	u32 removable:1;
	u32 ejectable:1;
	u32 lockable:1;
	u32 suprise_removal_ok:1;
	u32 power_manageable:1;
	u32 performance_manageable:1;
	u32 wake_capable:1;	/* Wakeup(_PRW) supported? */
	u32 force_power_state:1;
	u32 reserved:19;
};

/* File System */

struct acpi_device_dir {
	struct proc_dir_entry *entry;
};

#define acpi_device_dir(d)	((d)->dir.entry)

/* Plug and Play */

typedef char acpi_bus_id[5];
typedef unsigned long acpi_bus_address;
typedef char acpi_hardware_id[15];
typedef char acpi_unique_id[9];
typedef char acpi_device_name[40];
typedef char acpi_device_class[20];

struct acpi_device_pnp {
	acpi_bus_id bus_id;	/* Object name */
	acpi_bus_address bus_address;	/* _ADR */
	acpi_hardware_id hardware_id;	/* _HID */
	struct acpi_compatible_id_list *cid_list;	/* _CIDs */
	acpi_unique_id unique_id;	/* _UID */
	acpi_device_name device_name;	/* Driver-determined */
	acpi_device_class device_class;	/*        "          */
};

#define acpi_device_bid(d)	((d)->pnp.bus_id)
#define acpi_device_adr(d)	((d)->pnp.bus_address)
#define acpi_device_hid(d)	((d)->pnp.hardware_id)
#define acpi_device_uid(d)	((d)->pnp.unique_id)
#define acpi_device_name(d)	((d)->pnp.device_name)
#define acpi_device_class(d)	((d)->pnp.device_class)

/* Power Management */

struct acpi_device_power_flags {
	u32 explicit_get:1;	/* _PSC present? */
	u32 power_resources:1;	/* Power resources */
	u32 inrush_current:1;	/* Serialize Dx->D0 */
	u32 power_removed:1;	/* Optimize Dx->D0 */
	u32 reserved:28;
};

struct acpi_device_power_state {
	struct {
		u8 valid:1;
		u8 explicit_set:1;	/* _PSx present? */
		u8 reserved:6;
	} flags;
	int power;		/* % Power (compared to D0) */
	int latency;		/* Dx->D0 time (microseconds) */
	struct acpi_handle_list resources;	/* Power resources referenced */
};

struct acpi_device_power {
	int state;		/* Current state */
	struct acpi_device_power_flags flags;
	struct acpi_device_power_state states[4];	/* Power states (D0-D3) */
};

/* Performance Management */

struct acpi_device_perf_flags {
	u8 reserved:8;
};

struct acpi_device_perf_state {
	struct {
		u8 valid:1;
		u8 reserved:7;
	} flags;
	u8 power;		/* % Power (compared to P0) */
	u8 performance;		/* % Performance (    "   ) */
	int latency;		/* Px->P0 time (microseconds) */
};

struct acpi_device_perf {
	int state;
	struct acpi_device_perf_flags flags;
	int state_count;
	struct acpi_device_perf_state *states;
};

/* Wakeup Management */
struct acpi_device_wakeup_flags {
	u8 valid:1;		/* Can successfully enable wakeup? */
	u8 prepared:1;		/* Has the wake-up capability been enabled? */
	u8 run_wake:1;		/* Run-Wake GPE devices */
};

struct acpi_device_wakeup_state {
	u8 enabled:1;
};

struct acpi_device_wakeup {
	acpi_handle gpe_device;
	acpi_integer gpe_number;
	acpi_integer sleep_state;
	struct acpi_handle_list resources;
	struct acpi_device_wakeup_state state;
	struct acpi_device_wakeup_flags flags;
};

/* Device */

struct acpi_device {
	acpi_handle handle;
	struct acpi_device *parent;
	struct list_head children;
	struct list_head node;
	struct list_head wakeup_list;
	struct list_head g_list;
	struct acpi_device_status status;
	struct acpi_device_flags flags;
	struct acpi_device_pnp pnp;
	struct acpi_device_power power;
	struct acpi_device_wakeup wakeup;
	struct acpi_device_perf performance;
	struct acpi_device_dir dir;
	struct acpi_device_ops ops;
	struct acpi_driver *driver;
	void *driver_data;
	struct device dev;
	struct acpi_bus_ops bus_ops;	/* workaround for different code path for hotplug */
	enum acpi_bus_removal_type removal_type;	/* indicate for different removal type */
};

#define acpi_driver_data(d)	((d)->driver_data)
#define to_acpi_device(d)	container_of(d, struct acpi_device, dev)
#define to_acpi_driver(d)	container_of(d, struct acpi_driver, drv)

/* acpi_device.dev.bus == &acpi_bus_type */
extern struct bus_type acpi_bus_type;

/*
 * Events
 * ------
 */

struct acpi_bus_event {
	struct list_head node;
	acpi_device_class device_class;
	acpi_bus_id bus_id;
	u32 type;
	u32 data;
};

extern struct kobject *acpi_kobj;
extern int acpi_bus_generate_netlink_event(const char*, const char*, u8, int);
void acpi_bus_private_data_handler(acpi_handle, u32, void *);
int acpi_bus_get_private_data(acpi_handle, void **);
extern int acpi_notifier_call_chain(struct acpi_device *, u32, u32);
extern int register_acpi_notifier(struct notifier_block *);
extern int unregister_acpi_notifier(struct notifier_block *);
/*
 * External Functions
 */

int acpi_bus_get_device(acpi_handle handle, struct acpi_device **device);
void acpi_bus_data_handler(acpi_handle handle, u32 function, void *context);
int acpi_bus_get_status(struct acpi_device *device);
int acpi_bus_get_power(acpi_handle handle, int *state);
int acpi_bus_set_power(acpi_handle handle, int state);
bool acpi_bus_power_manageable(acpi_handle handle);
bool acpi_bus_can_wakeup(acpi_handle handle);
#ifdef CONFIG_ACPI_PROC_EVENT
int acpi_bus_generate_proc_event(struct acpi_device *device, u8 type, int data);
int acpi_bus_generate_proc_event4(const char *class, const char *bid, u8 type, int data);
int acpi_bus_receive_event(struct acpi_bus_event *event);
#else
static inline int acpi_bus_generate_proc_event(struct acpi_device *device, u8 type, int data)
	{ return 0; }
#endif
int acpi_bus_register_driver(struct acpi_driver *driver);
void acpi_bus_unregister_driver(struct acpi_driver *driver);
int acpi_bus_add(struct acpi_device **child, struct acpi_device *parent,
		 acpi_handle handle, int type);
int acpi_bus_trim(struct acpi_device *start, int rmdevice);
int acpi_bus_start(struct acpi_device *device);
acpi_status acpi_bus_get_ejd(acpi_handle handle, acpi_handle * ejd);
int acpi_match_device_ids(struct acpi_device *device,
			  const struct acpi_device_id *ids);
int acpi_create_dir(struct acpi_device *);
void acpi_remove_dir(struct acpi_device *);

/*
 * Bind physical devices with ACPI devices
 */
#include <linux/device.h>
struct acpi_bus_type {
	struct list_head list;
	struct bus_type *bus;
	/* For general devices under the bus */
	int (*find_device) (struct device *, acpi_handle *);
	/* For bridges, such as PCI root bridge, IDE controller */
	int (*find_bridge) (struct device *, acpi_handle *);
};
int register_acpi_bus_type(struct acpi_bus_type *);
int unregister_acpi_bus_type(struct acpi_bus_type *);
struct device *acpi_get_physical_device(acpi_handle);
/* helper */
acpi_handle acpi_get_child(acpi_handle, acpi_integer);
acpi_handle acpi_get_pci_rootbridge_handle(unsigned int, unsigned int);
#define DEVICE_ACPI_HANDLE(dev) ((acpi_handle)((dev)->archdata.acpi_handle))

#ifdef CONFIG_PM_SLEEP
int acpi_pm_device_sleep_state(struct device *, int *);
<<<<<<< HEAD
=======
int acpi_pm_device_sleep_wake(struct device *, bool);
>>>>>>> 58b6e553
#else /* !CONFIG_PM_SLEEP */
static inline int acpi_pm_device_sleep_state(struct device *d, int *p)
{
	if (p)
		*p = ACPI_STATE_D0;
	return ACPI_STATE_D3;
}
static inline int acpi_pm_device_sleep_wake(struct device *dev, bool enable)
{
	return -ENODEV;
}
#endif /* !CONFIG_PM_SLEEP */

#endif				/* CONFIG_ACPI */

#endif /*__ACPI_BUS_H__*/<|MERGE_RESOLUTION|>--- conflicted
+++ resolved
@@ -380,10 +380,7 @@
 
 #ifdef CONFIG_PM_SLEEP
 int acpi_pm_device_sleep_state(struct device *, int *);
-<<<<<<< HEAD
-=======
 int acpi_pm_device_sleep_wake(struct device *, bool);
->>>>>>> 58b6e553
 #else /* !CONFIG_PM_SLEEP */
 static inline int acpi_pm_device_sleep_state(struct device *d, int *p)
 {
