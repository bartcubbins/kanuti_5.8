/*
 * Copyright © 2012 Red Hat
 *
 * Permission is hereby granted, free of charge, to any person obtaining a
 * copy of this software and associated documentation files (the "Software"),
 * to deal in the Software without restriction, including without limitation
 * the rights to use, copy, modify, merge, publish, distribute, sublicense,
 * and/or sell copies of the Software, and to permit persons to whom the
 * Software is furnished to do so, subject to the following conditions:
 *
 * The above copyright notice and this permission notice (including the next
 * paragraph) shall be included in all copies or substantial portions of the
 * Software.
 *
 * THE SOFTWARE IS PROVIDED "AS IS", WITHOUT WARRANTY OF ANY KIND, EXPRESS OR
 * IMPLIED, INCLUDING BUT NOT LIMITED TO THE WARRANTIES OF MERCHANTABILITY,
 * FITNESS FOR A PARTICULAR PURPOSE AND NONINFRINGEMENT.  IN NO EVENT SHALL
 * THE AUTHORS OR COPYRIGHT HOLDERS BE LIABLE FOR ANY CLAIM, DAMAGES OR OTHER
 * LIABILITY, WHETHER IN AN ACTION OF CONTRACT, TORT OR OTHERWISE, ARISING
 * FROM, OUT OF OR IN CONNECTION WITH THE SOFTWARE OR THE USE OR OTHER DEALINGS
 * IN THE SOFTWARE.
 *
 * Authors:
 *      Dave Airlie <airlied@redhat.com>
 *      Rob Clark <rob.clark@linaro.org>
 *
 */

#include <linux/export.h>
#include <linux/dma-buf.h>
#include <drm/drmP.h>

/*
 * DMA-BUF/GEM Object references and lifetime overview:
 *
 * On the export the dma_buf holds a reference to the exporting GEM
 * object. It takes this reference in handle_to_fd_ioctl, when it
 * first calls .prime_export and stores the exporting GEM object in
 * the dma_buf priv. This reference is released when the dma_buf
 * object goes away in the driver .release function.
 *
 * On the import the importing GEM object holds a reference to the
 * dma_buf (which in turn holds a ref to the exporting GEM object).
 * It takes that reference in the fd_to_handle ioctl.
 * It calls dma_buf_get, creates an attachment to it and stores the
 * attachment in the GEM object. When this attachment is destroyed
 * when the imported object is destroyed, we remove the attachment
 * and drop the reference to the dma_buf.
 *
 * Thus the chain of references always flows in one direction
 * (avoiding loops): importing_gem -> dmabuf -> exporting_gem
 *
 * Self-importing: if userspace is using PRIME as a replacement for flink
 * then it will get a fd->handle request for a GEM object that it created.
 * Drivers should detect this situation and return back the gem object
 * from the dma-buf private.  Prime will do this automatically for drivers that
 * use the drm_gem_prime_{import,export} helpers.
 */

struct drm_prime_member {
	struct list_head entry;
	struct dma_buf *dma_buf;
	uint32_t handle;
};
static int drm_prime_add_buf_handle(struct drm_prime_file_private *prime_fpriv, struct dma_buf *dma_buf, uint32_t handle);

static int drm_gem_map_attach(struct dma_buf *dma_buf,
			      struct device *target_dev,
			      struct dma_buf_attachment *attach)
{
	struct drm_gem_object *obj = dma_buf->priv;
	struct drm_device *dev = obj->dev;

	if (!dev->driver->gem_prime_pin)
		return 0;

	return dev->driver->gem_prime_pin(obj);
}

static void drm_gem_map_detach(struct dma_buf *dma_buf,
			       struct dma_buf_attachment *attach)
{
	struct drm_gem_object *obj = dma_buf->priv;
	struct drm_device *dev = obj->dev;

	if (dev->driver->gem_prime_unpin)
		dev->driver->gem_prime_unpin(obj);
}

static struct sg_table *drm_gem_map_dma_buf(struct dma_buf_attachment *attach,
		enum dma_data_direction dir)
{
	struct drm_gem_object *obj = attach->dmabuf->priv;
	struct sg_table *sgt;

	mutex_lock(&obj->dev->struct_mutex);

	sgt = obj->dev->driver->gem_prime_get_sg_table(obj);

	if (!IS_ERR_OR_NULL(sgt))
		dma_map_sg(attach->dev, sgt->sgl, sgt->nents, dir);

	mutex_unlock(&obj->dev->struct_mutex);
	return sgt;
}

static void drm_gem_unmap_dma_buf(struct dma_buf_attachment *attach,
		struct sg_table *sgt, enum dma_data_direction dir)
{
	dma_unmap_sg(attach->dev, sgt->sgl, sgt->nents, dir);
	sg_free_table(sgt);
	kfree(sgt);
}

static void drm_gem_dmabuf_release(struct dma_buf *dma_buf)
{
	struct drm_gem_object *obj = dma_buf->priv;

	if (obj->export_dma_buf == dma_buf) {
		/* drop the reference on the export fd holds */
		obj->export_dma_buf = NULL;
		drm_gem_object_unreference_unlocked(obj);
	}
}

static void *drm_gem_dmabuf_vmap(struct dma_buf *dma_buf)
{
	struct drm_gem_object *obj = dma_buf->priv;
	struct drm_device *dev = obj->dev;

	return dev->driver->gem_prime_vmap(obj);
}

static void drm_gem_dmabuf_vunmap(struct dma_buf *dma_buf, void *vaddr)
{
	struct drm_gem_object *obj = dma_buf->priv;
	struct drm_device *dev = obj->dev;

	dev->driver->gem_prime_vunmap(obj, vaddr);
}

static void *drm_gem_dmabuf_kmap_atomic(struct dma_buf *dma_buf,
		unsigned long page_num)
{
	return NULL;
}

static void drm_gem_dmabuf_kunmap_atomic(struct dma_buf *dma_buf,
		unsigned long page_num, void *addr)
{

}
static void *drm_gem_dmabuf_kmap(struct dma_buf *dma_buf,
		unsigned long page_num)
{
	return NULL;
}

static void drm_gem_dmabuf_kunmap(struct dma_buf *dma_buf,
		unsigned long page_num, void *addr)
{

}

static int drm_gem_dmabuf_mmap(struct dma_buf *dma_buf,
		struct vm_area_struct *vma)
{
	return -EINVAL;
}

static const struct dma_buf_ops drm_gem_prime_dmabuf_ops =  {
	.attach = drm_gem_map_attach,
	.detach = drm_gem_map_detach,
	.map_dma_buf = drm_gem_map_dma_buf,
	.unmap_dma_buf = drm_gem_unmap_dma_buf,
	.release = drm_gem_dmabuf_release,
	.kmap = drm_gem_dmabuf_kmap,
	.kmap_atomic = drm_gem_dmabuf_kmap_atomic,
	.kunmap = drm_gem_dmabuf_kunmap,
	.kunmap_atomic = drm_gem_dmabuf_kunmap_atomic,
	.mmap = drm_gem_dmabuf_mmap,
	.vmap = drm_gem_dmabuf_vmap,
	.vunmap = drm_gem_dmabuf_vunmap,
};

/**
 * DOC: PRIME Helpers
 *
 * Drivers can implement @gem_prime_export and @gem_prime_import in terms of
 * simpler APIs by using the helper functions @drm_gem_prime_export and
 * @drm_gem_prime_import.  These functions implement dma-buf support in terms of
 * five lower-level driver callbacks:
 *
 * Export callbacks:
 *
 *  - @gem_prime_pin (optional): prepare a GEM object for exporting
 *
 *  - @gem_prime_get_sg_table: provide a scatter/gather table of pinned pages
 *
 *  - @gem_prime_vmap: vmap a buffer exported by your driver
 *
 *  - @gem_prime_vunmap: vunmap a buffer exported by your driver
 *
 * Import callback:
 *
 *  - @gem_prime_import_sg_table (import): produce a GEM object from another
 *    driver's scatter/gather table
 */

struct dma_buf *drm_gem_prime_export(struct drm_device *dev,
				     struct drm_gem_object *obj, int flags)
{
<<<<<<< HEAD
	return dma_buf_export(obj, &drm_gem_prime_dmabuf_ops, obj->size,
			     0600);
=======
	if (dev->driver->gem_prime_pin) {
		int ret = dev->driver->gem_prime_pin(obj);
		if (ret)
			return ERR_PTR(ret);
	}
	return dma_buf_export(obj, &drm_gem_prime_dmabuf_ops, obj->size, flags);
>>>>>>> 9e895ace
}
EXPORT_SYMBOL(drm_gem_prime_export);

int drm_gem_prime_handle_to_fd(struct drm_device *dev,
		struct drm_file *file_priv, uint32_t handle, uint32_t flags,
		int *prime_fd)
{
	struct drm_gem_object *obj;
	void *buf;
	int ret = 0;
	struct dma_buf *dmabuf;

	obj = drm_gem_object_lookup(dev, file_priv, handle);
	if (!obj)
		return -ENOENT;

	mutex_lock(&file_priv->prime.lock);
	/* re-export the original imported object */
	if (obj->import_attach) {
		dmabuf = obj->import_attach->dmabuf;
		goto out_have_obj;
	}

	if (obj->export_dma_buf) {
		dmabuf = obj->export_dma_buf;
		goto out_have_obj;
	}

	buf = dev->driver->gem_prime_export(dev, obj, flags);
	if (IS_ERR(buf)) {
		/* normally the created dma-buf takes ownership of the ref,
		 * but if that fails then drop the ref
		 */
		ret = PTR_ERR(buf);
		goto out;
	}
	obj->export_dma_buf = buf;

	/* if we've exported this buffer the cheat and add it to the import list
	 * so we get the correct handle back
	 */
	ret = drm_prime_add_buf_handle(&file_priv->prime,
				       obj->export_dma_buf, handle);
	if (ret)
		goto out;

	*prime_fd = dma_buf_fd(buf, flags);
	mutex_unlock(&file_priv->prime.lock);
	return 0;

out_have_obj:
	get_dma_buf(dmabuf);
	*prime_fd = dma_buf_fd(dmabuf, flags);
out:
	drm_gem_object_unreference_unlocked(obj);
	mutex_unlock(&file_priv->prime.lock);
	return ret;
}
EXPORT_SYMBOL(drm_gem_prime_handle_to_fd);

struct drm_gem_object *drm_gem_prime_import(struct drm_device *dev,
					    struct dma_buf *dma_buf)
{
	struct dma_buf_attachment *attach;
	struct sg_table *sgt;
	struct drm_gem_object *obj;
	int ret;

	if (!dev->driver->gem_prime_import_sg_table)
		return ERR_PTR(-EINVAL);

	if (dma_buf->ops == &drm_gem_prime_dmabuf_ops) {
		obj = dma_buf->priv;
		if (obj->dev == dev) {
			/*
			 * Importing dmabuf exported from out own gem increases
			 * refcount on gem itself instead of f_count of dmabuf.
			 */
			drm_gem_object_reference(obj);
			return obj;
		}
	}

	attach = dma_buf_attach(dma_buf, dev->dev);
	if (IS_ERR(attach))
		return ERR_CAST(attach);

	get_dma_buf(dma_buf);

	sgt = dma_buf_map_attachment(attach, DMA_BIDIRECTIONAL);
	if (IS_ERR_OR_NULL(sgt)) {
		ret = PTR_ERR(sgt);
		goto fail_detach;
	}

	obj = dev->driver->gem_prime_import_sg_table(dev, dma_buf->size, sgt);
	if (IS_ERR(obj)) {
		ret = PTR_ERR(obj);
		goto fail_unmap;
	}

	obj->import_attach = attach;

	return obj;

fail_unmap:
	dma_buf_unmap_attachment(attach, sgt, DMA_BIDIRECTIONAL);
fail_detach:
	dma_buf_detach(dma_buf, attach);
	dma_buf_put(dma_buf);

	return ERR_PTR(ret);
}
EXPORT_SYMBOL(drm_gem_prime_import);

int drm_gem_prime_fd_to_handle(struct drm_device *dev,
		struct drm_file *file_priv, int prime_fd, uint32_t *handle)
{
	struct dma_buf *dma_buf;
	struct drm_gem_object *obj;
	int ret;

	dma_buf = dma_buf_get(prime_fd);
	if (IS_ERR(dma_buf))
		return PTR_ERR(dma_buf);

	mutex_lock(&file_priv->prime.lock);

	ret = drm_prime_lookup_buf_handle(&file_priv->prime,
			dma_buf, handle);
	if (!ret) {
		ret = 0;
		goto out_put;
	}

	/* never seen this one, need to import */
	obj = dev->driver->gem_prime_import(dev, dma_buf);
	if (IS_ERR(obj)) {
		ret = PTR_ERR(obj);
		goto out_put;
	}

	ret = drm_gem_handle_create(file_priv, obj, handle);
	drm_gem_object_unreference_unlocked(obj);
	if (ret)
		goto out_put;

	ret = drm_prime_add_buf_handle(&file_priv->prime,
			dma_buf, *handle);
	if (ret)
		goto fail;

	mutex_unlock(&file_priv->prime.lock);

	dma_buf_put(dma_buf);

	return 0;

fail:
	/* hmm, if driver attached, we are relying on the free-object path
	 * to detach.. which seems ok..
	 */
	drm_gem_object_handle_unreference_unlocked(obj);
out_put:
	dma_buf_put(dma_buf);
	mutex_unlock(&file_priv->prime.lock);
	return ret;
}
EXPORT_SYMBOL(drm_gem_prime_fd_to_handle);

int drm_prime_handle_to_fd_ioctl(struct drm_device *dev, void *data,
				 struct drm_file *file_priv)
{
	struct drm_prime_handle *args = data;
	uint32_t flags;

	if (!drm_core_check_feature(dev, DRIVER_PRIME))
		return -EINVAL;

	if (!dev->driver->prime_handle_to_fd)
		return -ENOSYS;

	/* check flags are valid */
	if (args->flags & ~DRM_CLOEXEC)
		return -EINVAL;

	/* we only want to pass DRM_CLOEXEC which is == O_CLOEXEC */
	flags = args->flags & DRM_CLOEXEC;

	return dev->driver->prime_handle_to_fd(dev, file_priv,
			args->handle, flags, &args->fd);
}

int drm_prime_fd_to_handle_ioctl(struct drm_device *dev, void *data,
				 struct drm_file *file_priv)
{
	struct drm_prime_handle *args = data;

	if (!drm_core_check_feature(dev, DRIVER_PRIME))
		return -EINVAL;

	if (!dev->driver->prime_fd_to_handle)
		return -ENOSYS;

	return dev->driver->prime_fd_to_handle(dev, file_priv,
			args->fd, &args->handle);
}

/*
 * drm_prime_pages_to_sg
 *
 * this helper creates an sg table object from a set of pages
 * the driver is responsible for mapping the pages into the
 * importers address space
 */
struct sg_table *drm_prime_pages_to_sg(struct page **pages, int nr_pages)
{
	struct sg_table *sg = NULL;
	int ret;

	sg = kmalloc(sizeof(struct sg_table), GFP_KERNEL);
	if (!sg)
		goto out;

	ret = sg_alloc_table_from_pages(sg, pages, nr_pages, 0,
				nr_pages << PAGE_SHIFT, GFP_KERNEL);
	if (ret)
		goto out;

	return sg;
out:
	kfree(sg);
	return NULL;
}
EXPORT_SYMBOL(drm_prime_pages_to_sg);

/* export an sg table into an array of pages and addresses
   this is currently required by the TTM driver in order to do correct fault
   handling */
int drm_prime_sg_to_page_addr_arrays(struct sg_table *sgt, struct page **pages,
				     dma_addr_t *addrs, int max_pages)
{
	unsigned count;
	struct scatterlist *sg;
	struct page *page;
	u32 len, offset;
	int pg_index;
	dma_addr_t addr;

	pg_index = 0;
	for_each_sg(sgt->sgl, sg, sgt->nents, count) {
		len = sg->length;
		offset = sg->offset;
		page = sg_page(sg);
		addr = sg_dma_address(sg);

		while (len > 0) {
			if (WARN_ON(pg_index >= max_pages))
				return -1;
			pages[pg_index] = page;
			if (addrs)
				addrs[pg_index] = addr;

			page++;
			addr += PAGE_SIZE;
			len -= PAGE_SIZE;
			pg_index++;
		}
	}
	return 0;
}
EXPORT_SYMBOL(drm_prime_sg_to_page_addr_arrays);
/* helper function to cleanup a GEM/prime object */
void drm_prime_gem_destroy(struct drm_gem_object *obj, struct sg_table *sg)
{
	struct dma_buf_attachment *attach;
	struct dma_buf *dma_buf;
	attach = obj->import_attach;
	if (sg)
		dma_buf_unmap_attachment(attach, sg, DMA_BIDIRECTIONAL);
	dma_buf = attach->dmabuf;
	dma_buf_detach(attach->dmabuf, attach);
	/* remove the reference */
	dma_buf_put(dma_buf);
}
EXPORT_SYMBOL(drm_prime_gem_destroy);

void drm_prime_init_file_private(struct drm_prime_file_private *prime_fpriv)
{
	INIT_LIST_HEAD(&prime_fpriv->head);
	mutex_init(&prime_fpriv->lock);
}
EXPORT_SYMBOL(drm_prime_init_file_private);

void drm_prime_destroy_file_private(struct drm_prime_file_private *prime_fpriv)
{
	/* by now drm_gem_release should've made sure the list is empty */
	WARN_ON(!list_empty(&prime_fpriv->head));
}
EXPORT_SYMBOL(drm_prime_destroy_file_private);

static int drm_prime_add_buf_handle(struct drm_prime_file_private *prime_fpriv, struct dma_buf *dma_buf, uint32_t handle)
{
	struct drm_prime_member *member;

	member = kmalloc(sizeof(*member), GFP_KERNEL);
	if (!member)
		return -ENOMEM;

	get_dma_buf(dma_buf);
	member->dma_buf = dma_buf;
	member->handle = handle;
	list_add(&member->entry, &prime_fpriv->head);
	return 0;
}

int drm_prime_lookup_buf_handle(struct drm_prime_file_private *prime_fpriv, struct dma_buf *dma_buf, uint32_t *handle)
{
	struct drm_prime_member *member;

	list_for_each_entry(member, &prime_fpriv->head, entry) {
		if (member->dma_buf == dma_buf) {
			*handle = member->handle;
			return 0;
		}
	}
	return -ENOENT;
}
EXPORT_SYMBOL(drm_prime_lookup_buf_handle);

void drm_prime_remove_buf_handle(struct drm_prime_file_private *prime_fpriv, struct dma_buf *dma_buf)
{
	struct drm_prime_member *member, *safe;

	mutex_lock(&prime_fpriv->lock);
	list_for_each_entry_safe(member, safe, &prime_fpriv->head, entry) {
		if (member->dma_buf == dma_buf) {
			dma_buf_put(dma_buf);
			list_del(&member->entry);
			kfree(member);
		}
	}
	mutex_unlock(&prime_fpriv->lock);
}
EXPORT_SYMBOL(drm_prime_remove_buf_handle);<|MERGE_RESOLUTION|>--- conflicted
+++ resolved
@@ -210,17 +210,7 @@
 struct dma_buf *drm_gem_prime_export(struct drm_device *dev,
 				     struct drm_gem_object *obj, int flags)
 {
-<<<<<<< HEAD
-	return dma_buf_export(obj, &drm_gem_prime_dmabuf_ops, obj->size,
-			     0600);
-=======
-	if (dev->driver->gem_prime_pin) {
-		int ret = dev->driver->gem_prime_pin(obj);
-		if (ret)
-			return ERR_PTR(ret);
-	}
 	return dma_buf_export(obj, &drm_gem_prime_dmabuf_ops, obj->size, flags);
->>>>>>> 9e895ace
 }
 EXPORT_SYMBOL(drm_gem_prime_export);
 
