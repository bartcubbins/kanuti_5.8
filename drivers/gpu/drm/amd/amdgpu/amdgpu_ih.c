/*
 * Copyright 2014 Advanced Micro Devices, Inc.
 *
 * Permission is hereby granted, free of charge, to any person obtaining a
 * copy of this software and associated documentation files (the "Software"),
 * to deal in the Software without restriction, including without limitation
 * the rights to use, copy, modify, merge, publish, distribute, sublicense,
 * and/or sell copies of the Software, and to permit persons to whom the
 * Software is furnished to do so, subject to the following conditions:
 *
 * The above copyright notice and this permission notice shall be included in
 * all copies or substantial portions of the Software.
 *
 * THE SOFTWARE IS PROVIDED "AS IS", WITHOUT WARRANTY OF ANY KIND, EXPRESS OR
 * IMPLIED, INCLUDING BUT NOT LIMITED TO THE WARRANTIES OF MERCHANTABILITY,
 * FITNESS FOR A PARTICULAR PURPOSE AND NONINFRINGEMENT.  IN NO EVENT SHALL
 * THE COPYRIGHT HOLDER(S) OR AUTHOR(S) BE LIABLE FOR ANY CLAIM, DAMAGES OR
 * OTHER LIABILITY, WHETHER IN AN ACTION OF CONTRACT, TORT OR OTHERWISE,
 * ARISING FROM, OUT OF OR IN CONNECTION WITH THE SOFTWARE OR THE USE OR
 * OTHER DEALINGS IN THE SOFTWARE.
 *
 */

#include <drm/drmP.h>
#include "amdgpu.h"
#include "amdgpu_ih.h"

/**
 * amdgpu_ih_ring_init - initialize the IH state
 *
 * @adev: amdgpu_device pointer
 * @ih: ih ring to initialize
 * @ring_size: ring size to allocate
 * @use_bus_addr: true when we can use dma_alloc_coherent
 *
 * Initializes the IH state and allocates a buffer
 * for the IH ring buffer.
 * Returns 0 for success, errors for failure.
 */
int amdgpu_ih_ring_init(struct amdgpu_device *adev, struct amdgpu_ih_ring *ih,
			unsigned ring_size, bool use_bus_addr)
{
	u32 rb_bufsz;
	int r;

	/* Align ring size */
	rb_bufsz = order_base_2(ring_size / 4);
	ring_size = (1 << rb_bufsz) * 4;
	ih->ring_size = ring_size;
	ih->ptr_mask = ih->ring_size - 1;
	ih->rptr = 0;
	ih->use_bus_addr = use_bus_addr;

	if (use_bus_addr) {
		dma_addr_t dma_addr;

		if (ih->ring)
			return 0;

		/* add 8 bytes for the rptr/wptr shadows and
		 * add them to the end of the ring allocation.
		 */
		ih->ring = dma_alloc_coherent(adev->dev, ih->ring_size + 8,
					      &dma_addr, GFP_KERNEL);
		if (ih->ring == NULL)
			return -ENOMEM;

		memset((void *)ih->ring, 0, ih->ring_size + 8);
		ih->gpu_addr = dma_addr;
		ih->wptr_addr = dma_addr + ih->ring_size;
		ih->wptr_cpu = &ih->ring[ih->ring_size / 4];
		ih->rptr_addr = dma_addr + ih->ring_size + 4;
		ih->rptr_cpu = &ih->ring[(ih->ring_size / 4) + 1];
	} else {
		unsigned wptr_offs, rptr_offs;

		r = amdgpu_device_wb_get(adev, &wptr_offs);
		if (r)
			return r;

		r = amdgpu_device_wb_get(adev, &rptr_offs);
		if (r) {
			amdgpu_device_wb_free(adev, wptr_offs);
			return r;
		}

		r = amdgpu_bo_create_kernel(adev, ih->ring_size, PAGE_SIZE,
					    AMDGPU_GEM_DOMAIN_GTT,
					    &ih->ring_obj, &ih->gpu_addr,
					    (void **)&ih->ring);
		if (r) {
			amdgpu_device_wb_free(adev, rptr_offs);
			amdgpu_device_wb_free(adev, wptr_offs);
			return r;
		}

		ih->wptr_addr = adev->wb.gpu_addr + wptr_offs * 4;
		ih->wptr_cpu = &adev->wb.wb[wptr_offs];
		ih->rptr_addr = adev->wb.gpu_addr + rptr_offs * 4;
		ih->rptr_cpu = &adev->wb.wb[rptr_offs];
	}
	return 0;
}

/**
 * amdgpu_ih_ring_fini - tear down the IH state
 *
 * @adev: amdgpu_device pointer
 * @ih: ih ring to tear down
 *
 * Tears down the IH state and frees buffer
 * used for the IH ring buffer.
 */
void amdgpu_ih_ring_fini(struct amdgpu_device *adev, struct amdgpu_ih_ring *ih)
{
	if (ih->use_bus_addr) {
		if (!ih->ring)
			return;

		/* add 8 bytes for the rptr/wptr shadows and
		 * add them to the end of the ring allocation.
		 */
		dma_free_coherent(adev->dev, ih->ring_size + 8,
				  (void *)ih->ring, ih->gpu_addr);
		ih->ring = NULL;
	} else {
		amdgpu_bo_free_kernel(&ih->ring_obj, &ih->gpu_addr,
				      (void **)&ih->ring);
		amdgpu_device_wb_free(adev, (ih->wptr_addr - ih->gpu_addr) / 4);
		amdgpu_device_wb_free(adev, (ih->rptr_addr - ih->gpu_addr) / 4);
	}
}

/**
 * amdgpu_ih_process - interrupt handler
 *
 * @adev: amdgpu_device pointer
 * @ih: ih ring to process
 *
 * Interrupt hander (VI), walk the IH ring.
 * Returns irq process return code.
 */
int amdgpu_ih_process(struct amdgpu_device *adev, struct amdgpu_ih_ring *ih)
{
	unsigned int count = AMDGPU_IH_MAX_NUM_IVS;
	u32 wptr;

	if (!ih->enabled || adev->shutdown)
		return IRQ_NONE;

	wptr = amdgpu_ih_get_wptr(adev, ih);

restart_ih:
	/* is somebody else already processing irqs? */
	if (atomic_xchg(&ih->lock, 1))
		return IRQ_NONE;

	DRM_DEBUG("%s: rptr %d, wptr %d\n", __func__, ih->rptr, wptr);

	/* Order reading of wptr vs. reading of IH ring data */
	rmb();

<<<<<<< HEAD
	while (ih->rptr != wptr) {
=======
	while (ih->rptr != wptr && --count) {
>>>>>>> 0ecfebd2
		amdgpu_irq_dispatch(adev, ih);
		ih->rptr &= ih->ptr_mask;
	}

	amdgpu_ih_set_rptr(adev, ih);
	atomic_set(&ih->lock, 0);

	/* make sure wptr hasn't changed while processing */
	wptr = amdgpu_ih_get_wptr(adev, ih);
	if (wptr != ih->rptr)
		goto restart_ih;

	return IRQ_HANDLED;
}
<|MERGE_RESOLUTION|>--- conflicted
+++ resolved
@@ -160,11 +160,7 @@
 	/* Order reading of wptr vs. reading of IH ring data */
 	rmb();
 
-<<<<<<< HEAD
-	while (ih->rptr != wptr) {
-=======
 	while (ih->rptr != wptr && --count) {
->>>>>>> 0ecfebd2
 		amdgpu_irq_dispatch(adev, ih);
 		ih->rptr &= ih->ptr_mask;
 	}
