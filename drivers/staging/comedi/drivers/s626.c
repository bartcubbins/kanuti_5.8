--- conflicted
+++ resolved
@@ -2380,21 +2380,12 @@
 {
 	unsigned long group = (unsigned long)s->private;
 	int ret;
-<<<<<<< HEAD
 
 	ret = comedi_dio_insn_config(dev, s, insn, data, 0);
 	if (ret)
 		return ret;
 
-	DEBIwrite(dev, LP_WRDOUT(group), s->io_bits);
-=======
-
-	ret = comedi_dio_insn_config(dev, s, insn, data, 0);
-	if (ret)
-		return ret;
-
 	s626_debi_write(dev, S626_LP_WRDOUT(group), s->io_bits);
->>>>>>> d8ec26d7
 
 	return insn->n;
 }
