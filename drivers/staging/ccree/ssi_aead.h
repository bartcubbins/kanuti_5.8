--- conflicted
+++ resolved
@@ -69,13 +69,8 @@
 	u8 gcm_iv_inc2[AES_BLOCK_SIZE] ____cacheline_aligned;
 	u8 hkey[AES_BLOCK_SIZE] ____cacheline_aligned;
 	struct {
-<<<<<<< HEAD
-		u8 lenA[GCM_BLOCK_LEN_SIZE] ____cacheline_aligned;
-		u8 lenC[GCM_BLOCK_LEN_SIZE];
-=======
 		u8 len_a[GCM_BLOCK_LEN_SIZE] ____cacheline_aligned;
 		u8 len_c[GCM_BLOCK_LEN_SIZE];
->>>>>>> bb176f67
 	} gcm_len_block;
 
 	u8 ccm_config[CCM_CONFIG_BUF_SIZE] ____cacheline_aligned;
@@ -99,17 +94,10 @@
 	struct ssi_mlli assoc;
 	struct ssi_mlli src;
 	struct ssi_mlli dst;
-<<<<<<< HEAD
-	struct scatterlist *srcSgl;
-	struct scatterlist *dstSgl;
-	unsigned int srcOffset;
-	unsigned int dstOffset;
-=======
 	struct scatterlist *src_sgl;
 	struct scatterlist *dst_sgl;
 	unsigned int src_offset;
 	unsigned int dst_offset;
->>>>>>> bb176f67
 	enum ssi_req_dma_buf_type assoc_buff_type;
 	enum ssi_req_dma_buf_type data_buff_type;
 	struct mlli_params mlli_params;
