/*
 * Copyright (C) 2017 Netronome Systems, Inc.
 *
 * This software is dual licensed under the GNU General License Version 2,
 * June 1991 as shown in the file COPYING in the top-level directory of this
 * source tree or the BSD 2-Clause License provided below.  You have the
 * option to license this software under the complete terms of either license.
 *
 * The BSD 2-Clause License:
 *
 *     Redistribution and use in source and binary forms, with or
 *     without modification, are permitted provided that the following
 *     conditions are met:
 *
 *      1. Redistributions of source code must retain the above
 *         copyright notice, this list of conditions and the following
 *         disclaimer.
 *
 *      2. Redistributions in binary form must reproduce the above
 *         copyright notice, this list of conditions and the following
 *         disclaimer in the documentation and/or other materials
 *         provided with the distribution.
 *
 * THE SOFTWARE IS PROVIDED "AS IS", WITHOUT WARRANTY OF ANY KIND,
 * EXPRESS OR IMPLIED, INCLUDING BUT NOT LIMITED TO THE WARRANTIES OF
 * MERCHANTABILITY, FITNESS FOR A PARTICULAR PURPOSE AND
 * NONINFRINGEMENT. IN NO EVENT SHALL THE AUTHORS OR COPYRIGHT HOLDERS
 * BE LIABLE FOR ANY CLAIM, DAMAGES OR OTHER LIABILITY, WHETHER IN AN
 * ACTION OF CONTRACT, TORT OR OTHERWISE, ARISING FROM, OUT OF OR IN
 * CONNECTION WITH THE SOFTWARE OR THE USE OR OTHER DEALINGS IN THE
 * SOFTWARE.
 */

#include <linux/bitfield.h>
#include <net/pkt_cls.h>
#include <net/switchdev.h>
#include <net/tc_act/tc_gact.h>
#include <net/tc_act/tc_mirred.h>
#include <net/tc_act/tc_pedit.h>
#include <net/tc_act/tc_vlan.h>
#include <net/tc_act/tc_tunnel_key.h>

#include "cmsg.h"
#include "main.h"
#include "../nfp_net_repr.h"

static void nfp_fl_pop_vlan(struct nfp_fl_pop_vlan *pop_vlan)
{
	size_t act_size = sizeof(struct nfp_fl_pop_vlan);

	pop_vlan->head.jump_id = NFP_FL_ACTION_OPCODE_POP_VLAN;
	pop_vlan->head.len_lw = act_size >> NFP_FL_LW_SIZ;
	pop_vlan->reserved = 0;
}

static void
nfp_fl_push_vlan(struct nfp_fl_push_vlan *push_vlan,
		 const struct tc_action *action)
{
	size_t act_size = sizeof(struct nfp_fl_push_vlan);
	u16 tmp_push_vlan_tci;

	push_vlan->head.jump_id = NFP_FL_ACTION_OPCODE_PUSH_VLAN;
	push_vlan->head.len_lw = act_size >> NFP_FL_LW_SIZ;
	push_vlan->reserved = 0;
	push_vlan->vlan_tpid = tcf_vlan_push_proto(action);

	tmp_push_vlan_tci =
		FIELD_PREP(NFP_FL_PUSH_VLAN_PRIO, tcf_vlan_push_prio(action)) |
		FIELD_PREP(NFP_FL_PUSH_VLAN_VID, tcf_vlan_push_vid(action)) |
		NFP_FL_PUSH_VLAN_CFI;
	push_vlan->vlan_tci = cpu_to_be16(tmp_push_vlan_tci);
}

static bool nfp_fl_netdev_is_tunnel_type(struct net_device *out_dev,
					 enum nfp_flower_tun_type tun_type)
{
	if (!out_dev->rtnl_link_ops)
		return false;

	if (!strcmp(out_dev->rtnl_link_ops->kind, "vxlan"))
		return tun_type == NFP_FL_TUNNEL_VXLAN;

<<<<<<< HEAD
=======
	if (!strcmp(out_dev->rtnl_link_ops->kind, "geneve"))
		return tun_type == NFP_FL_TUNNEL_GENEVE;

>>>>>>> 661e50bc
	return false;
}

static int
nfp_fl_output(struct nfp_fl_output *output, const struct tc_action *action,
	      struct nfp_fl_payload *nfp_flow, bool last,
	      struct net_device *in_dev, enum nfp_flower_tun_type tun_type,
	      int *tun_out_cnt)
{
	size_t act_size = sizeof(struct nfp_fl_output);
	struct net_device *out_dev;
	u16 tmp_flags;
<<<<<<< HEAD
	int ifindex;
=======
>>>>>>> 661e50bc

	output->head.jump_id = NFP_FL_ACTION_OPCODE_OUTPUT;
	output->head.len_lw = act_size >> NFP_FL_LW_SIZ;

<<<<<<< HEAD
	ifindex = tcf_mirred_ifindex(action);
	out_dev = __dev_get_by_index(dev_net(in_dev), ifindex);
=======
	out_dev = tcf_mirred_dev(action);
>>>>>>> 661e50bc
	if (!out_dev)
		return -EOPNOTSUPP;

	tmp_flags = last ? NFP_FL_OUT_FLAGS_LAST : 0;

	if (tun_type) {
		/* Verify the egress netdev matches the tunnel type. */
		if (!nfp_fl_netdev_is_tunnel_type(out_dev, tun_type))
			return -EOPNOTSUPP;

		if (*tun_out_cnt)
			return -EOPNOTSUPP;
		(*tun_out_cnt)++;

		output->flags = cpu_to_be16(tmp_flags |
					    NFP_FL_OUT_FLAGS_USE_TUN);
		output->port = cpu_to_be32(NFP_FL_PORT_TYPE_TUN | tun_type);
	} else {
		/* Set action output parameters. */
		output->flags = cpu_to_be16(tmp_flags);

		/* Only offload if egress ports are on the same device as the
		 * ingress port.
		 */
		if (!switchdev_port_same_parent_id(in_dev, out_dev))
			return -EOPNOTSUPP;
		if (!nfp_netdev_is_nfp_repr(out_dev))
			return -EOPNOTSUPP;

		output->port = cpu_to_be32(nfp_repr_get_port_id(out_dev));
		if (!output->port)
			return -EOPNOTSUPP;
	}
	nfp_flow->meta.shortcut = output->port;

	return 0;
}

<<<<<<< HEAD
static bool nfp_fl_supported_tun_port(const struct tc_action *action)
{
	struct ip_tunnel_info *tun = tcf_tunnel_info(action);

	return tun->key.tp_dst == htons(NFP_FL_VXLAN_PORT);
=======
static enum nfp_flower_tun_type
nfp_fl_get_tun_from_act_l4_port(struct nfp_app *app,
				const struct tc_action *action)
{
	struct ip_tunnel_info *tun = tcf_tunnel_info(action);
	struct nfp_flower_priv *priv = app->priv;

	switch (tun->key.tp_dst) {
	case htons(NFP_FL_VXLAN_PORT):
		return NFP_FL_TUNNEL_VXLAN;
	case htons(NFP_FL_GENEVE_PORT):
		if (priv->flower_ext_feats & NFP_FL_FEATS_GENEVE)
			return NFP_FL_TUNNEL_GENEVE;
		/* FALLTHROUGH */
	default:
		return NFP_FL_TUNNEL_NONE;
	}
>>>>>>> 661e50bc
}

static struct nfp_fl_pre_tunnel *nfp_fl_pre_tunnel(char *act_data, int act_len)
{
	size_t act_size = sizeof(struct nfp_fl_pre_tunnel);
	struct nfp_fl_pre_tunnel *pre_tun_act;

	/* Pre_tunnel action must be first on action list.
	 * If other actions already exist they need pushed forward.
	 */
	if (act_len)
		memmove(act_data + act_size, act_data, act_len);

	pre_tun_act = (struct nfp_fl_pre_tunnel *)act_data;

	memset(pre_tun_act, 0, act_size);

	pre_tun_act->head.jump_id = NFP_FL_ACTION_OPCODE_PRE_TUNNEL;
	pre_tun_act->head.len_lw = act_size >> NFP_FL_LW_SIZ;

	return pre_tun_act;
}

static int
<<<<<<< HEAD
nfp_fl_set_vxlan(struct nfp_fl_set_vxlan *set_vxlan,
		 const struct tc_action *action,
		 struct nfp_fl_pre_tunnel *pre_tun)
{
	struct ip_tunnel_info *vxlan = tcf_tunnel_info(action);
	size_t act_size = sizeof(struct nfp_fl_set_vxlan);
	u32 tmp_set_vxlan_type_index = 0;
	/* Currently support one pre-tunnel so index is always 0. */
	int pretun_idx = 0;

	if (vxlan->options_len) {
		/* Do not support options e.g. vxlan gpe. */
		return -EOPNOTSUPP;
	}

	set_vxlan->head.jump_id = NFP_FL_ACTION_OPCODE_SET_IPV4_TUNNEL;
	set_vxlan->head.len_lw = act_size >> NFP_FL_LW_SIZ;

	/* Set tunnel type and pre-tunnel index. */
	tmp_set_vxlan_type_index |=
		FIELD_PREP(NFP_FL_IPV4_TUNNEL_TYPE, NFP_FL_TUNNEL_VXLAN) |
		FIELD_PREP(NFP_FL_IPV4_PRE_TUN_INDEX, pretun_idx);

	set_vxlan->tun_type_index = cpu_to_be32(tmp_set_vxlan_type_index);

	set_vxlan->tun_id = vxlan->key.tun_id;
	set_vxlan->tun_flags = vxlan->key.tun_flags;
	set_vxlan->ipv4_ttl = vxlan->key.ttl;
	set_vxlan->ipv4_tos = vxlan->key.tos;

	/* Complete pre_tunnel action. */
	pre_tun->ipv4_dst = vxlan->key.u.ipv4.dst;
=======
nfp_fl_set_ipv4_udp_tun(struct nfp_fl_set_ipv4_udp_tun *set_tun,
			const struct tc_action *action,
			struct nfp_fl_pre_tunnel *pre_tun,
			enum nfp_flower_tun_type tun_type)
{
	size_t act_size = sizeof(struct nfp_fl_set_ipv4_udp_tun);
	struct ip_tunnel_info *ip_tun = tcf_tunnel_info(action);
	u32 tmp_set_ip_tun_type_index = 0;
	/* Currently support one pre-tunnel so index is always 0. */
	int pretun_idx = 0;

	if (ip_tun->options_len)
		return -EOPNOTSUPP;

	set_tun->head.jump_id = NFP_FL_ACTION_OPCODE_SET_IPV4_TUNNEL;
	set_tun->head.len_lw = act_size >> NFP_FL_LW_SIZ;

	/* Set tunnel type and pre-tunnel index. */
	tmp_set_ip_tun_type_index |=
		FIELD_PREP(NFP_FL_IPV4_TUNNEL_TYPE, tun_type) |
		FIELD_PREP(NFP_FL_IPV4_PRE_TUN_INDEX, pretun_idx);

	set_tun->tun_type_index = cpu_to_be32(tmp_set_ip_tun_type_index);
	set_tun->tun_id = ip_tun->key.tun_id;

	/* Complete pre_tunnel action. */
	pre_tun->ipv4_dst = ip_tun->key.u.ipv4.dst;
>>>>>>> 661e50bc

	return 0;
}

static void nfp_fl_set_helper32(u32 value, u32 mask, u8 *p_exact, u8 *p_mask)
{
	u32 oldvalue = get_unaligned((u32 *)p_exact);
	u32 oldmask = get_unaligned((u32 *)p_mask);

	value &= mask;
	value |= oldvalue & ~mask;

	put_unaligned(oldmask | mask, (u32 *)p_mask);
	put_unaligned(value, (u32 *)p_exact);
}

static int
nfp_fl_set_eth(const struct tc_action *action, int idx, u32 off,
	       struct nfp_fl_set_eth *set_eth)
{
	u32 exact, mask;

	if (off + 4 > ETH_ALEN * 2)
		return -EOPNOTSUPP;

	mask = ~tcf_pedit_mask(action, idx);
	exact = tcf_pedit_val(action, idx);

	if (exact & ~mask)
		return -EOPNOTSUPP;

	nfp_fl_set_helper32(exact, mask, &set_eth->eth_addr_val[off],
			    &set_eth->eth_addr_mask[off]);

	set_eth->reserved = cpu_to_be16(0);
	set_eth->head.jump_id = NFP_FL_ACTION_OPCODE_SET_ETHERNET;
	set_eth->head.len_lw = sizeof(*set_eth) >> NFP_FL_LW_SIZ;

	return 0;
}

static int
nfp_fl_set_ip4(const struct tc_action *action, int idx, u32 off,
	       struct nfp_fl_set_ip4_addrs *set_ip_addr)
{
	__be32 exact, mask;

	/* We are expecting tcf_pedit to return a big endian value */
	mask = (__force __be32)~tcf_pedit_mask(action, idx);
	exact = (__force __be32)tcf_pedit_val(action, idx);

	if (exact & ~mask)
		return -EOPNOTSUPP;

	switch (off) {
	case offsetof(struct iphdr, daddr):
		set_ip_addr->ipv4_dst_mask = mask;
		set_ip_addr->ipv4_dst = exact;
		break;
	case offsetof(struct iphdr, saddr):
		set_ip_addr->ipv4_src_mask = mask;
		set_ip_addr->ipv4_src = exact;
		break;
	default:
		return -EOPNOTSUPP;
	}

	set_ip_addr->reserved = cpu_to_be16(0);
	set_ip_addr->head.jump_id = NFP_FL_ACTION_OPCODE_SET_IPV4_ADDRS;
	set_ip_addr->head.len_lw = sizeof(*set_ip_addr) >> NFP_FL_LW_SIZ;

	return 0;
}

static void
nfp_fl_set_ip6_helper(int opcode_tag, int idx, __be32 exact, __be32 mask,
		      struct nfp_fl_set_ipv6_addr *ip6)
{
	ip6->ipv6[idx % 4].mask = mask;
	ip6->ipv6[idx % 4].exact = exact;

	ip6->reserved = cpu_to_be16(0);
	ip6->head.jump_id = opcode_tag;
	ip6->head.len_lw = sizeof(*ip6) >> NFP_FL_LW_SIZ;
}

static int
nfp_fl_set_ip6(const struct tc_action *action, int idx, u32 off,
	       struct nfp_fl_set_ipv6_addr *ip_dst,
	       struct nfp_fl_set_ipv6_addr *ip_src)
{
	__be32 exact, mask;

	/* We are expecting tcf_pedit to return a big endian value */
	mask = (__force __be32)~tcf_pedit_mask(action, idx);
	exact = (__force __be32)tcf_pedit_val(action, idx);

	if (exact & ~mask)
		return -EOPNOTSUPP;

	if (off < offsetof(struct ipv6hdr, saddr))
		return -EOPNOTSUPP;
	else if (off < offsetof(struct ipv6hdr, daddr))
		nfp_fl_set_ip6_helper(NFP_FL_ACTION_OPCODE_SET_IPV6_SRC, idx,
				      exact, mask, ip_src);
	else if (off < offsetof(struct ipv6hdr, daddr) +
		       sizeof(struct in6_addr))
		nfp_fl_set_ip6_helper(NFP_FL_ACTION_OPCODE_SET_IPV6_DST, idx,
				      exact, mask, ip_dst);
	else
		return -EOPNOTSUPP;

	return 0;
}

static int
nfp_fl_set_tport(const struct tc_action *action, int idx, u32 off,
		 struct nfp_fl_set_tport *set_tport, int opcode)
{
	u32 exact, mask;

	if (off)
		return -EOPNOTSUPP;

	mask = ~tcf_pedit_mask(action, idx);
	exact = tcf_pedit_val(action, idx);

	if (exact & ~mask)
		return -EOPNOTSUPP;

	nfp_fl_set_helper32(exact, mask, set_tport->tp_port_val,
			    set_tport->tp_port_mask);

	set_tport->reserved = cpu_to_be16(0);
	set_tport->head.jump_id = opcode;
	set_tport->head.len_lw = sizeof(*set_tport) >> NFP_FL_LW_SIZ;

	return 0;
}

static int
nfp_fl_pedit(const struct tc_action *action, char *nfp_action, int *a_len)
{
	struct nfp_fl_set_ipv6_addr set_ip6_dst, set_ip6_src;
	struct nfp_fl_set_ip4_addrs set_ip_addr;
	struct nfp_fl_set_tport set_tport;
	struct nfp_fl_set_eth set_eth;
	enum pedit_header_type htype;
	int idx, nkeys, err;
	size_t act_size;
	u32 offset, cmd;

	memset(&set_ip6_dst, 0, sizeof(set_ip6_dst));
	memset(&set_ip6_src, 0, sizeof(set_ip6_src));
	memset(&set_ip_addr, 0, sizeof(set_ip_addr));
	memset(&set_tport, 0, sizeof(set_tport));
	memset(&set_eth, 0, sizeof(set_eth));
	nkeys = tcf_pedit_nkeys(action);

	for (idx = 0; idx < nkeys; idx++) {
		cmd = tcf_pedit_cmd(action, idx);
		htype = tcf_pedit_htype(action, idx);
		offset = tcf_pedit_offset(action, idx);

		if (cmd != TCA_PEDIT_KEY_EX_CMD_SET)
			return -EOPNOTSUPP;

		switch (htype) {
		case TCA_PEDIT_KEY_EX_HDR_TYPE_ETH:
			err = nfp_fl_set_eth(action, idx, offset, &set_eth);
			break;
		case TCA_PEDIT_KEY_EX_HDR_TYPE_IP4:
			err = nfp_fl_set_ip4(action, idx, offset, &set_ip_addr);
			break;
		case TCA_PEDIT_KEY_EX_HDR_TYPE_IP6:
			err = nfp_fl_set_ip6(action, idx, offset, &set_ip6_dst,
					     &set_ip6_src);
			break;
		case TCA_PEDIT_KEY_EX_HDR_TYPE_TCP:
			err = nfp_fl_set_tport(action, idx, offset, &set_tport,
					       NFP_FL_ACTION_OPCODE_SET_TCP);
			break;
		case TCA_PEDIT_KEY_EX_HDR_TYPE_UDP:
			err = nfp_fl_set_tport(action, idx, offset, &set_tport,
					       NFP_FL_ACTION_OPCODE_SET_UDP);
			break;
		default:
			return -EOPNOTSUPP;
		}
		if (err)
			return err;
	}

	if (set_eth.head.len_lw) {
		act_size = sizeof(set_eth);
		memcpy(nfp_action, &set_eth, act_size);
		*a_len += act_size;
	} else if (set_ip_addr.head.len_lw) {
		act_size = sizeof(set_ip_addr);
		memcpy(nfp_action, &set_ip_addr, act_size);
		*a_len += act_size;
	} else if (set_ip6_dst.head.len_lw && set_ip6_src.head.len_lw) {
		/* TC compiles set src and dst IPv6 address as a single action,
		 * the hardware requires this to be 2 separate actions.
		 */
		act_size = sizeof(set_ip6_src);
		memcpy(nfp_action, &set_ip6_src, act_size);
		*a_len += act_size;

		act_size = sizeof(set_ip6_dst);
		memcpy(&nfp_action[sizeof(set_ip6_src)], &set_ip6_dst,
		       act_size);
		*a_len += act_size;
	} else if (set_ip6_dst.head.len_lw) {
		act_size = sizeof(set_ip6_dst);
		memcpy(nfp_action, &set_ip6_dst, act_size);
		*a_len += act_size;
	} else if (set_ip6_src.head.len_lw) {
		act_size = sizeof(set_ip6_src);
		memcpy(nfp_action, &set_ip6_src, act_size);
		*a_len += act_size;
	} else if (set_tport.head.len_lw) {
		act_size = sizeof(set_tport);
		memcpy(nfp_action, &set_tport, act_size);
		*a_len += act_size;
	}

	return 0;
}

static int
nfp_flower_loop_action(const struct tc_action *a,
		       struct nfp_fl_payload *nfp_fl, int *a_len,
		       struct net_device *netdev,
		       enum nfp_flower_tun_type *tun_type, int *tun_out_cnt)
{
<<<<<<< HEAD
	struct nfp_fl_pre_tunnel *pre_tun;
	struct nfp_fl_set_vxlan *s_vxl;
=======
	struct nfp_fl_set_ipv4_udp_tun *set_tun;
	struct nfp_fl_pre_tunnel *pre_tun;
>>>>>>> 661e50bc
	struct nfp_fl_push_vlan *psh_v;
	struct nfp_fl_pop_vlan *pop_v;
	struct nfp_fl_output *output;
	int err;

	if (is_tcf_gact_shot(a)) {
		nfp_fl->meta.shortcut = cpu_to_be32(NFP_FL_SC_ACT_DROP);
	} else if (is_tcf_mirred_egress_redirect(a)) {
		if (*a_len + sizeof(struct nfp_fl_output) > NFP_FL_MAX_A_SIZ)
			return -EOPNOTSUPP;

		output = (struct nfp_fl_output *)&nfp_fl->action_data[*a_len];
		err = nfp_fl_output(output, a, nfp_fl, true, netdev, *tun_type,
				    tun_out_cnt);
		if (err)
			return err;

		*a_len += sizeof(struct nfp_fl_output);
	} else if (is_tcf_mirred_egress_mirror(a)) {
		if (*a_len + sizeof(struct nfp_fl_output) > NFP_FL_MAX_A_SIZ)
			return -EOPNOTSUPP;

		output = (struct nfp_fl_output *)&nfp_fl->action_data[*a_len];
		err = nfp_fl_output(output, a, nfp_fl, false, netdev, *tun_type,
				    tun_out_cnt);
		if (err)
			return err;

		*a_len += sizeof(struct nfp_fl_output);
	} else if (is_tcf_vlan(a) && tcf_vlan_action(a) == TCA_VLAN_ACT_POP) {
		if (*a_len + sizeof(struct nfp_fl_pop_vlan) > NFP_FL_MAX_A_SIZ)
			return -EOPNOTSUPP;

		pop_v = (struct nfp_fl_pop_vlan *)&nfp_fl->action_data[*a_len];
		nfp_fl->meta.shortcut = cpu_to_be32(NFP_FL_SC_ACT_POPV);

		nfp_fl_pop_vlan(pop_v);
		*a_len += sizeof(struct nfp_fl_pop_vlan);
	} else if (is_tcf_vlan(a) && tcf_vlan_action(a) == TCA_VLAN_ACT_PUSH) {
		if (*a_len + sizeof(struct nfp_fl_push_vlan) > NFP_FL_MAX_A_SIZ)
			return -EOPNOTSUPP;

		psh_v = (struct nfp_fl_push_vlan *)&nfp_fl->action_data[*a_len];
		nfp_fl->meta.shortcut = cpu_to_be32(NFP_FL_SC_ACT_NULL);

		nfp_fl_push_vlan(psh_v, a);
		*a_len += sizeof(struct nfp_fl_push_vlan);
<<<<<<< HEAD
	} else if (is_tcf_tunnel_set(a) && nfp_fl_supported_tun_port(a)) {
=======
	} else if (is_tcf_tunnel_set(a)) {
		struct nfp_repr *repr = netdev_priv(netdev);
		*tun_type = nfp_fl_get_tun_from_act_l4_port(repr->app, a);
		if (*tun_type == NFP_FL_TUNNEL_NONE)
			return -EOPNOTSUPP;

>>>>>>> 661e50bc
		/* Pre-tunnel action is required for tunnel encap.
		 * This checks for next hop entries on NFP.
		 * If none, the packet falls back before applying other actions.
		 */
		if (*a_len + sizeof(struct nfp_fl_pre_tunnel) +
<<<<<<< HEAD
		    sizeof(struct nfp_fl_set_vxlan) > NFP_FL_MAX_A_SIZ)
			return -EOPNOTSUPP;

		*tun_type = NFP_FL_TUNNEL_VXLAN;
=======
		    sizeof(struct nfp_fl_set_ipv4_udp_tun) > NFP_FL_MAX_A_SIZ)
			return -EOPNOTSUPP;

>>>>>>> 661e50bc
		pre_tun = nfp_fl_pre_tunnel(nfp_fl->action_data, *a_len);
		nfp_fl->meta.shortcut = cpu_to_be32(NFP_FL_SC_ACT_NULL);
		*a_len += sizeof(struct nfp_fl_pre_tunnel);

<<<<<<< HEAD
		s_vxl = (struct nfp_fl_set_vxlan *)&nfp_fl->action_data[*a_len];
		err = nfp_fl_set_vxlan(s_vxl, a, pre_tun);
		if (err)
			return err;

		*a_len += sizeof(struct nfp_fl_set_vxlan);
=======
		set_tun = (void *)&nfp_fl->action_data[*a_len];
		err = nfp_fl_set_ipv4_udp_tun(set_tun, a, pre_tun, *tun_type);
		if (err)
			return err;
		*a_len += sizeof(struct nfp_fl_set_ipv4_udp_tun);
>>>>>>> 661e50bc
	} else if (is_tcf_tunnel_release(a)) {
		/* Tunnel decap is handled by default so accept action. */
		return 0;
	} else if (is_tcf_pedit(a)) {
		if (nfp_fl_pedit(a, &nfp_fl->action_data[*a_len], a_len))
			return -EOPNOTSUPP;
	} else {
		/* Currently we do not handle any other actions. */
		return -EOPNOTSUPP;
	}

	return 0;
}

int nfp_flower_compile_action(struct tc_cls_flower_offload *flow,
			      struct net_device *netdev,
			      struct nfp_fl_payload *nfp_flow)
{
	int act_len, act_cnt, err, tun_out_cnt;
	enum nfp_flower_tun_type tun_type;
	const struct tc_action *a;
	LIST_HEAD(actions);

	memset(nfp_flow->action_data, 0, NFP_FL_MAX_A_SIZ);
	nfp_flow->meta.act_len = 0;
	tun_type = NFP_FL_TUNNEL_NONE;
	act_len = 0;
	act_cnt = 0;
	tun_out_cnt = 0;

	tcf_exts_to_list(flow->exts, &actions);
	list_for_each_entry(a, &actions, list) {
		err = nfp_flower_loop_action(a, nfp_flow, &act_len, netdev,
					     &tun_type, &tun_out_cnt);
		if (err)
			return err;
		act_cnt++;
	}

	/* We optimise when the action list is small, this can unfortunately
	 * not happen once we have more than one action in the action list.
	 */
	if (act_cnt > 1)
		nfp_flow->meta.shortcut = cpu_to_be32(NFP_FL_SC_ACT_NULL);

	nfp_flow->meta.act_len = act_len;

	return 0;
}<|MERGE_RESOLUTION|>--- conflicted
+++ resolved
@@ -81,12 +81,9 @@
 	if (!strcmp(out_dev->rtnl_link_ops->kind, "vxlan"))
 		return tun_type == NFP_FL_TUNNEL_VXLAN;
 
-<<<<<<< HEAD
-=======
 	if (!strcmp(out_dev->rtnl_link_ops->kind, "geneve"))
 		return tun_type == NFP_FL_TUNNEL_GENEVE;
 
->>>>>>> 661e50bc
 	return false;
 }
 
@@ -99,20 +96,11 @@
 	size_t act_size = sizeof(struct nfp_fl_output);
 	struct net_device *out_dev;
 	u16 tmp_flags;
-<<<<<<< HEAD
-	int ifindex;
-=======
->>>>>>> 661e50bc
 
 	output->head.jump_id = NFP_FL_ACTION_OPCODE_OUTPUT;
 	output->head.len_lw = act_size >> NFP_FL_LW_SIZ;
 
-<<<<<<< HEAD
-	ifindex = tcf_mirred_ifindex(action);
-	out_dev = __dev_get_by_index(dev_net(in_dev), ifindex);
-=======
 	out_dev = tcf_mirred_dev(action);
->>>>>>> 661e50bc
 	if (!out_dev)
 		return -EOPNOTSUPP;
 
@@ -151,13 +139,6 @@
 	return 0;
 }
 
-<<<<<<< HEAD
-static bool nfp_fl_supported_tun_port(const struct tc_action *action)
-{
-	struct ip_tunnel_info *tun = tcf_tunnel_info(action);
-
-	return tun->key.tp_dst == htons(NFP_FL_VXLAN_PORT);
-=======
 static enum nfp_flower_tun_type
 nfp_fl_get_tun_from_act_l4_port(struct nfp_app *app,
 				const struct tc_action *action)
@@ -175,7 +156,6 @@
 	default:
 		return NFP_FL_TUNNEL_NONE;
 	}
->>>>>>> 661e50bc
 }
 
 static struct nfp_fl_pre_tunnel *nfp_fl_pre_tunnel(char *act_data, int act_len)
@@ -200,40 +180,6 @@
 }
 
 static int
-<<<<<<< HEAD
-nfp_fl_set_vxlan(struct nfp_fl_set_vxlan *set_vxlan,
-		 const struct tc_action *action,
-		 struct nfp_fl_pre_tunnel *pre_tun)
-{
-	struct ip_tunnel_info *vxlan = tcf_tunnel_info(action);
-	size_t act_size = sizeof(struct nfp_fl_set_vxlan);
-	u32 tmp_set_vxlan_type_index = 0;
-	/* Currently support one pre-tunnel so index is always 0. */
-	int pretun_idx = 0;
-
-	if (vxlan->options_len) {
-		/* Do not support options e.g. vxlan gpe. */
-		return -EOPNOTSUPP;
-	}
-
-	set_vxlan->head.jump_id = NFP_FL_ACTION_OPCODE_SET_IPV4_TUNNEL;
-	set_vxlan->head.len_lw = act_size >> NFP_FL_LW_SIZ;
-
-	/* Set tunnel type and pre-tunnel index. */
-	tmp_set_vxlan_type_index |=
-		FIELD_PREP(NFP_FL_IPV4_TUNNEL_TYPE, NFP_FL_TUNNEL_VXLAN) |
-		FIELD_PREP(NFP_FL_IPV4_PRE_TUN_INDEX, pretun_idx);
-
-	set_vxlan->tun_type_index = cpu_to_be32(tmp_set_vxlan_type_index);
-
-	set_vxlan->tun_id = vxlan->key.tun_id;
-	set_vxlan->tun_flags = vxlan->key.tun_flags;
-	set_vxlan->ipv4_ttl = vxlan->key.ttl;
-	set_vxlan->ipv4_tos = vxlan->key.tos;
-
-	/* Complete pre_tunnel action. */
-	pre_tun->ipv4_dst = vxlan->key.u.ipv4.dst;
-=======
 nfp_fl_set_ipv4_udp_tun(struct nfp_fl_set_ipv4_udp_tun *set_tun,
 			const struct tc_action *action,
 			struct nfp_fl_pre_tunnel *pre_tun,
@@ -261,7 +207,6 @@
 
 	/* Complete pre_tunnel action. */
 	pre_tun->ipv4_dst = ip_tun->key.u.ipv4.dst;
->>>>>>> 661e50bc
 
 	return 0;
 }
@@ -498,13 +443,8 @@
 		       struct net_device *netdev,
 		       enum nfp_flower_tun_type *tun_type, int *tun_out_cnt)
 {
-<<<<<<< HEAD
-	struct nfp_fl_pre_tunnel *pre_tun;
-	struct nfp_fl_set_vxlan *s_vxl;
-=======
 	struct nfp_fl_set_ipv4_udp_tun *set_tun;
 	struct nfp_fl_pre_tunnel *pre_tun;
->>>>>>> 661e50bc
 	struct nfp_fl_push_vlan *psh_v;
 	struct nfp_fl_pop_vlan *pop_v;
 	struct nfp_fl_output *output;
@@ -552,49 +492,29 @@
 
 		nfp_fl_push_vlan(psh_v, a);
 		*a_len += sizeof(struct nfp_fl_push_vlan);
-<<<<<<< HEAD
-	} else if (is_tcf_tunnel_set(a) && nfp_fl_supported_tun_port(a)) {
-=======
 	} else if (is_tcf_tunnel_set(a)) {
 		struct nfp_repr *repr = netdev_priv(netdev);
 		*tun_type = nfp_fl_get_tun_from_act_l4_port(repr->app, a);
 		if (*tun_type == NFP_FL_TUNNEL_NONE)
 			return -EOPNOTSUPP;
 
->>>>>>> 661e50bc
 		/* Pre-tunnel action is required for tunnel encap.
 		 * This checks for next hop entries on NFP.
 		 * If none, the packet falls back before applying other actions.
 		 */
 		if (*a_len + sizeof(struct nfp_fl_pre_tunnel) +
-<<<<<<< HEAD
-		    sizeof(struct nfp_fl_set_vxlan) > NFP_FL_MAX_A_SIZ)
-			return -EOPNOTSUPP;
-
-		*tun_type = NFP_FL_TUNNEL_VXLAN;
-=======
 		    sizeof(struct nfp_fl_set_ipv4_udp_tun) > NFP_FL_MAX_A_SIZ)
 			return -EOPNOTSUPP;
 
->>>>>>> 661e50bc
 		pre_tun = nfp_fl_pre_tunnel(nfp_fl->action_data, *a_len);
 		nfp_fl->meta.shortcut = cpu_to_be32(NFP_FL_SC_ACT_NULL);
 		*a_len += sizeof(struct nfp_fl_pre_tunnel);
 
-<<<<<<< HEAD
-		s_vxl = (struct nfp_fl_set_vxlan *)&nfp_fl->action_data[*a_len];
-		err = nfp_fl_set_vxlan(s_vxl, a, pre_tun);
-		if (err)
-			return err;
-
-		*a_len += sizeof(struct nfp_fl_set_vxlan);
-=======
 		set_tun = (void *)&nfp_fl->action_data[*a_len];
 		err = nfp_fl_set_ipv4_udp_tun(set_tun, a, pre_tun, *tun_type);
 		if (err)
 			return err;
 		*a_len += sizeof(struct nfp_fl_set_ipv4_udp_tun);
->>>>>>> 661e50bc
 	} else if (is_tcf_tunnel_release(a)) {
 		/* Tunnel decap is handled by default so accept action. */
 		return 0;
